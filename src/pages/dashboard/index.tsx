--- conflicted
+++ resolved
@@ -266,20 +266,11 @@
     setLeaderboardError(null);
 
     try {
-<<<<<<< HEAD
+      console.log('🔄 Fetching leaderboard data from RecodeHive GitHub API...');
       
-
-      // Fetch all repositories from RecodeHive organization
-      const reposResponse = await fetchWithRateLimit(
-        "https://api.github.com/orgs/recodehive/repos?type=public&per_page=100"
-      );
-=======
-      console.log('🔄 Fetching leaderboard data from RecodeHive GitHub API...');
-
       // Fetch all repositories from RecodeHive organization
       const reposResponse = await fetch('https://api.github.com/orgs/recodehive/repos?type=public&per_page=100');
->>>>>>> 09ef0824
-
+      
       if (!reposResponse.ok) {
         if (reposResponse.status === 403) {
           console.warn('GitHub API rate limit exceeded. Using fallback data.');
@@ -415,19 +406,11 @@
       // );
       setLeaderboardData(transformedData);
     } catch (error) {
-<<<<<<< HEAD
-      console.error("❌ Error fetching RecodeHive contributors data:", error);
+      console.error('❌ Error fetching RecodeHive contributors data:', error);
       setLeaderboardError(error.message);
-
-      // Load fallback demo data
-      console.log("📝 Loading demo data as fallback...");
-=======
-      console.warn('Using fallback leaderboard data due to GitHub API limitations');
-      setLeaderboardError('GitHub API rate limit reached. Showing demo data.');
       
       // Fallback demo data with similar structure
       console.log('📝 Loading demo data as fallback...');
->>>>>>> 09ef0824
       const demoData: LeaderboardEntry[] = [
         {
           rank: 1,
