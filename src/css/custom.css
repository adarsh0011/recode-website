.dropdown-content .border-r,
.dropdown-content .col-span-1,
.dropdown-content .col-span-2,
.dropdown-content a.border-r,
.dropdown-content a.col-span-1,
.dropdown-content a.col-span-2 {
  color: #111 !important;
}

/* You can override the default Infima variables here. */
@import "tailwindcss";

/* ===== INSTANT THEME TRANSITIONS ===== */
html {
  transition: background-color 0.15s ease, color 0.15s ease !important;
}

body {
  transition: background-color 0.15s ease, color 0.15s ease !important;
}

/* Instant transitions for theme-sensitive elements - exclude stat icons */
*:not(.stat-icon):not(.stat-icon *):not(svg.lucide):not(svg.lucide *),
*:not(.stat-icon):not(.stat-icon *):not(svg.lucide):not(svg.lucide *)::before,
*:not(.stat-icon):not(.stat-icon *):not(svg.lucide):not(svg.lucide *)::after {
  transition: background-color 0.15s ease, color 0.15s ease,
    border-color 0.15s ease, box-shadow 0.15s ease !important;
}

/* Completely disable styling for stat icons and Lucide SVGs */
.stat-icon,
.stat-icon *,
.stat-icon svg,
.stat-icon svg *,
svg.lucide,
svg.lucide *,
[class*="lucide"],
[class*="lucide"] * {
  transition: none !important;
  border: 0 !important;
  outline: 0 !important;
  box-shadow: none !important;
  background: transparent !important;
  padding: 0 !important;
  margin: 0 !important;
}

/* Very fast transitions for interactive elements - exclude SVG icons */
button:not(.stat-icon):not(.stat-icon *),
.button:not(.stat-icon):not(.stat-icon *),
a:not(.stat-icon):not(.stat-icon *),
input:not(.stat-icon):not(.stat-icon *),
select:not(.stat-icon):not(.stat-icon *),
textarea:not(.stat-icon):not(.stat-icon *) {
  transition: all 0.1s ease !important;
}

/* Disable all transitions and borders for stat icons */
.stat-icon,
.stat-icon *,
.stat-icon svg,
.stat-icon svg *,
svg.lucide,
svg.lucide * {
  transition: none !important;
  border: none !important;
  outline: none !important;
  box-shadow: none !important;
  background: transparent !important;
}

/* Navbar styling and alignment */
.navbar,
.navbar__inner,
.navbar__brand,
.navbar__item,
.navbar__link {
  transition: background-color 0.1s ease, color 0.1s ease !important;
}

/* Fix navbar alignment and spacing */
.navbar {
  padding: 0.2rem 1rem;
  height: auto;
  display: flex;
  align-items: center;
}

.navbar__brand {
  display: flex;
  align-items: center;
  margin-right: 1rem;
  margin-left: 0.9rem;
}

.navbar__logo {
  height: 3rem;
  margin-right: 0.5rem;
}

.navbar__items {
  display: flex;
  align-items: center;
  gap: 0 !important;
  margin: 0 !important;
  padding: 0 !important;
}

/* Adjust individual navbar items */
.navbar__items > .navbar__item {
  padding: 0.5rem 0.4rem !important;
  margin: 0 !important;
}

.navbar__item {
  display: flex;
  align-items: center;
  padding: 0.5rem;
  font-size: 1rem;
}

.navbar__link {
  display: flex;
  align-items: center;
  gap: 0.5rem;
}

/* Fix icon alignment in navbar */
.navbar__link svg,
.navbar__link img {
  margin: auto;
  vertical-align: middle;
}

/* Fix dropdown menu spacing and alignment */
.dropdown {
  display: inline-flex !important;
  align-items: center !important;
  margin: 0 !important;
  padding: 0 !important;
}

.dropdown__menu {
  min-width: max-content !important;
  margin-top: 0.5rem !important;
  padding: 0.25rem 0 !important;
}

.dropdown__link {
  display: flex !important;
  align-items: center !important;
  padding: 0.4rem 0.75rem !important;
  margin: 0 !important;
  width: 100% !important;
  font-size: 0.9rem !important;
}

/* Remove extra spacing between dropdown items */
.dropdown__menu > .dropdown__link {
  padding: 0.4rem 0.75rem !important;
  margin: 0 !important;
}

/* Fix spacing between icon and text in dropdown */
.dropdown__link svg,
.dropdown__link img {
  margin-right: 0.5rem !important;
  margin-left: 0 !important;
}

/* Force instant theme updates for key elements */
[data-theme="light"] .navbar {
  background-color: #ffffff !important;
  color: #1a202c !important;
}

[data-theme="dark"] .navbar {
  background-color: #121212 !important;
  color: #ffffff !important;
}

[data-theme="light"] .navbar__link {
  color: #1a202c !important;
}

[data-theme="dark"] .navbar__link {
  color: #ffffff !important;
}

:root {
  --ifm-color-primary: #2e8555;
  --ifm-color-primary-dark: #29784c;
  --ifm-color-primary-darker: #277148;
  --ifm-color-primary-darkest: #205d3b;
  --ifm-color-primary-light: #33925d;
  --ifm-color-primary-lighter: #359962;
  --ifm-color-primary-lightest: #3cad6e;
  --ifm-code-font-size: 95%;
  --docusaurus-highlighted-code-line-bg: rgba(0, 0, 0, 0.1);
  --ifm-color-primary-text: white;
  --ifm-color-secondary-text: #edf2f7;

  /* Light theme defaults */
  --ifm-background-color: #ffffff;
  --ifm-font-color-base: #000000;
}

/* For readability concerns, you should choose a lighter palette in dark mode. */
[data-theme="dark"] {
  --ifm-color-primary: #25c2a0;
  --ifm-color-primary-dark: #21af90;
  --ifm-color-primary-darker: #1fa588;
  --ifm-color-primary-darkest: #1a8870;
  --ifm-color-primary-light: #29d5b0;
  --ifm-color-primary-lighter: #32d8b4;
  --ifm-color-primary-lightest: #4fddbf;
  --docusaurus-highlighted-code-line-bg: rgba(0, 0, 0, 0.3);
  --ifm-color-primary-text: #ffffff;
  --ifm-color-secondary-text: #edf2f7;

  /* Dark theme background and text */
  --ifm-background-color: #121212;
  --ifm-font-color-base: #ffffff;

  /* Standardized Dark Theme Colors */
  --dark-bg-primary: #121212;
  --dark-bg-secondary: #1a1a1a;
  --dark-bg-tertiary: #2d2d2d;
  --dark-text-primary: #ffffff;
  --dark-text-secondary: #edf2f7;
  --dark-text-muted: #a0aec0;
  --dark-border: #2d2d2d;
  --dark-shadow: 0 4px 6px -1px rgba(0, 0, 0, 0.3),
    0 2px 4px -1px rgba(0, 0, 0, 0.2);
  --dark-shadow-lg: 0 20px 25px -5px rgba(0, 0, 0, 0.4),
    0 10px 10px -5px rgba(0, 0, 0, 0.2);

  /* Card and component backgrounds */
  --dark-card-bg: #1a1a1a;
  --dark-card-hover-bg: #2d2d2d;

  /* Form elements */
  --dark-input-bg: #2d2d2d;
  --dark-input-border: #4a5568;
  --dark-input-focus-border: #25c2a0;
}

/* Mobile navigation styles */
@media screen and (max-width: 996px) {
  /* Hide text in navbar */
  .navbar__items .navbar__item span,
  .navbar__items .navbar__link span,
  span[id^="nav-"] {
    display: none !important;
  }

  /* Hide text but keep icons visible */
  .navbar__items
    .navbar__item:not(.navbar__toggle):not(.navbar__brand):not(
      .quickstart-icons
    ),
  .navbar__items
    .navbar__link:not(.navbar__toggle):not(.navbar__brand):not(
      .quickstart-icons
    ) {
    font-size: 0 !important;
    padding: 0.4rem !important;
  }

  /* Layout for mobile navbar */
  .navbar {
    justify-content: flex-start !important;
    padding: 0.3rem 0.5rem !important;
  }

  .navbar__inner {
    width: 100% !important;
    display: flex !important;
    align-items: center !important;
    justify-content: space-between !important;
  }

  /* Essential elements visibility and styling */
  .navbar__toggle,
  .navbar__search,
  .navbar-sidebar__brand,
  .navbar__brand,
  .navbar-sidebar .navbar__item,
  .quickstart-icons {
    display: flex !important;
    align-items: center !important;
  }

  /* Icon sizes and visibility */
  .navbar__toggle svg,
  .navbar__search svg,
  .navbar__link svg,
  .navbar__link img,
  .quickstart-icons svg,
  .quickstart-icons img {
    display: block !important;
    width: 24px !important;
    height: 24px !important;
    margin: 0 !important;
    opacity: 1 !important;
    color: currentColor !important;
  }

  /* Toggle and search button styling */
  .navbar__toggle {
    transform: scale(1.2) !important;
    padding: 0.6rem !important;
    margin-right: 0.5rem !important;
  }

  .navbar__search {
    margin-left: 0.5rem !important;
  }

  /* Right side items */
  .navbar__items--right {
    display: flex !important;
    align-items: center !important;
    gap: 0.8rem !important;
    margin-left: auto !important;
  }

  /* Logo size */
  .navbar__logo {
    height: 40px !important;
  }
}

@media screen and (min-width: 1057px) {
  .nav-emoji {
    display: none;
  }
}

@media screen and (min-width: 1205px) {
  .nav-emoji {
    display: inline-block;
  }
}

/* Icon-only navbar design for tablets and smaller screens */
@media (max-width: 1200px) {
  /* Right navbar container with proper spacing */
  .navbar .navbar__inner .navbar__items.navbar__items--right {
    display: flex !important;
    align-items: center;
    gap: 20px;
    margin: auto auto;
    flex-shrink: 0;
    height: 100%;
    padding: 8px 0;
  }

  /* Make all right navbar items visible with consistent layout */
  .navbar .navbar__inner .navbar__items.navbar__items--right .navbar__item {
    display: flex !important;
    visibility: visible !important;
    opacity: 1 !important;
    margin: 0 !important;
    align-items: center;
    justify-content: center;
  }

  /* GitHub auth button - improved styling */
  #firebase-auth-github-navbar button {
    width: 30x !important;
    height: 45px !important;
    padding: 5px !important;
    padding-left: 10px !important;
    font-size: 0 !important;
    /* Hide text */
    display: flex !important;
    justify-content: center !important;
    align-items: center !important;
    border-radius: 12px !important;
    background-color: #24292e !important;
    border: 1px solid rgba(255, 255, 255, 0.1) !important;

    /* Increase sidebar width for better spacing */
    .navbar-sidebar {
      width: 270px !important;
      min-width: 270px !important;
      max-width: 320px !important;
    }
    box-shadow: 0 3px 10px rgba(0, 0, 0, 0.15) !important;
    transition: all 0.25s cubic-bezier(0.4, 0, 0.2, 1) !important;
    cursor: pointer !important;
  }

  #firebase-auth-github-navbar button:hover {
    background-color: #1a1e22 !important;
    transform: translateY(-3px) !important;
    box-shadow: 0 6px 16px rgba(0, 0, 0, 0.2) !important;
    border-color: rgba(255, 255, 255, 0.2) !important;
  }

  #firebase-auth-github-navbar button svg {
    width: 24px !important;
    height: 24px !important;
    color: white !important;
    flex-shrink: 0 !important;
  }

  /* Search button - consistent styling */
  .DocSearch-Button {
    width: 48px !important;
    height: 48px !important;
    padding: 12px !important;
    border-radius: 10px !important;
    margin: 0 !important;
    display: flex !important;
    justify-content: center !important;
    align-items: center !important;
    background-color: var(--ifm-color-emphasis-200) !important;
    border: 1px solid var(--ifm-color-emphasis-300) !important;
    box-shadow: 0 2px 8px rgba(0, 0, 0, 0.12) !important;
    transition: all 0.2s cubic-bezier(0.4, 0, 0.2, 1) !important;
    cursor: pointer !important;
  }

  .DocSearch-Button:hover {
    background-color: var(--ifm-color-emphasis-300) !important;
    transform: translateY(-2px) !important;
    box-shadow: 0 4px 12px rgba(0, 0, 0, 0.18) !important;
    border-color: var(--ifm-color-emphasis-400) !important;
  }

  .DocSearch-Button-Placeholder,
  .DocSearch-Button-Keys {
    display: none !important;
  }

  .DocSearch-Search-Icon {
    width: 24px !important;
    height: 24px !important;
    margin: 0 !important;
    color: var(--ifm-color-emphasis-800) !important;
    flex-shrink: 0 !important;
  }

  /* Theme toggle - improved styling */
  .colorModeToggle {
    display: flex !important;
    width: 52px !important;
    height: 52px !important;
    padding: 14px !important;
    border-radius: 12px !important;
    margin: 0 !important;
    background-color: var(--ifm-color-emphasis-200) !important;
    border: 1px solid var(--ifm-color-emphasis-300) !important;
    box-shadow: 0 3px 10px rgba(0, 0, 0, 0.15) !important;
    transition: all 0.25s cubic-bezier(0.4, 0, 0.2, 1) !important;
    justify-content: center !important;
    align-items: center !important;
    cursor: pointer !important;
  }

  .colorModeToggle:hover {
    background-color: var(--ifm-color-emphasis-300) !important;
    transform: translateY(-3px) !important;
    box-shadow: 0 6px 16px rgba(0, 0, 0, 0.2) !important;
    border-color: var(--ifm-color-emphasis-400) !important;
  }

  .colorModeToggle svg {
    width: 24px !important;
    height: 24px !important;
    color: var(--ifm-color-emphasis-800) !important;
    flex-shrink: 0 !important;
  }

  /* Dark theme adjustments for mobile icons */
  [data-theme="dark"] .DocSearch-Button {
    background-color: var(--dark-bg-tertiary) !important;
    border-color: var(--dark-border) !important;
  }

  [data-theme="dark"] .DocSearch-Button:hover {
    background-color: var(--dark-card-hover-bg) !important;
  }

  [data-theme="dark"] .DocSearch-Search-Icon {
    color: var(--dark-text-secondary) !important;
  }

  [data-theme="dark"] .colorModeToggle {
    background-color: var(--dark-bg-tertiary) !important;
    border-color: var(--dark-border) !important;
  }

  [data-theme="dark"] .colorModeToggle:hover {
    background-color: var(--dark-card-hover-bg) !important;
  }

  [data-theme="dark"] .colorModeToggle svg {
    color: var(--dark-text-secondary) !important;
  }
}

/* Tablet and medium screen adjustments */
@media (max-width: 996px) {
  .navbar .navbar__inner .navbar__items.navbar__items--right {
    gap: 18px !important;
    margin-right: 60px !important;
  }
}

/* Custom nav item styles for dropdown and navbar */
.dropdown-content a,
.navbar__item,
.navbar__link {
  color: #111 !important;
  transition: color 0.2s ease, background 0.2s ease;
}

.dropdown-content a:hover,
.navbar__item:hover,
.navbar__link:hover {
  color: #2e8555 !important;
  background: none !important;
  border-radius: 0;
  box-shadow: none;
  transform: none;
  position: relative;
}

/* Fancy underline animation for nav/subnav text only */
.navbar__item:not(:has(img)):not(:has(svg)),
.navbar__link:not(:has(img)):not(:has(svg)),
.dropdown-content a:not(:has(img)):not(:has(svg)) {
  overflow: hidden;
}
.navbar__item:not(:has(img)):not(:has(svg))::after,
.navbar__link:not(:has(img)):not(:has(svg))::after,
.dropdown-content a:not(:has(img)):not(:has(svg))::after {
  content: "";
  display: block;
  position: absolute;
  left: 0;
  bottom: 0;
  width: 100%;
  height: 2px;
  background: #2e8555;
  transform: scaleX(0);
  transition: transform 0.3s cubic-bezier(0.4, 0, 0.2, 1);
}
.navbar__item:hover:not(:has(img)):not(:has(svg))::after,
.navbar__link:hover:not(:has(img)):not(:has(svg))::after,
.dropdown-content a:hover:not(:has(img)):not(:has(svg))::after {
  transform: scaleX(1);
}

[data-theme="dark"] .navbar__item:hover:not(:has(img)):not(:has(svg)),
[data-theme="dark"] .navbar__link:hover:not(:has(img)):not(:has(svg)),
[data-theme="dark"] .dropdown-content a:hover:not(:has(img)):not(:has(svg)) {
  color: #25c2a0 !important;
}
[data-theme="dark"] .navbar__item:not(:has(img)):not(:has(svg))::after,
[data-theme="dark"] .navbar__link:not(:has(img)):not(:has(svg))::after,
[data-theme="dark"] .dropdown-content a:not(:has(img)):not(:has(svg))::after {
  background: #25c2a0;
}

[data-theme="dark"] .dropdown-content a:hover,
[data-theme="dark"] .navbar__item:hover,
[data-theme="dark"] .navbar__link:hover {
  color: #fff !important;
  background: #164e63;
  border-radius: 8px;
  box-shadow: 0 4px 12px rgba(44, 62, 80, 0.18);
  transform: translateY(-1px) scale(1.01);
  text-decoration: underline;
}

/* Mobile screen adjustments */
@media (max-width: 768px) {
  .navbar .navbar__inner .navbar__items.navbar__items--right {
    gap: 16px !important;
    margin: auto auto;
  }
}

@media (max-width: 480px) {
  /* Compact but comfortable spacing for small screens */
  .navbar .navbar__inner .navbar__items.navbar__items--right {
    gap: 14px !important;
    margin: auto auto;
  }

  /* Comfortable button size for small screens */
  #firebase-auth-github-navbar button,
  .DocSearch-Button,
  .colorModeToggle {
    width: 44px !important;
    height: 44px !important;
    padding: 10px !important;
    border-radius: 10px !important;
  }

  #firebase-auth-github-navbar button svg,
  .DocSearch-Search-Icon,
  .colorModeToggle svg {
    width: 20px !important;
    height: 20px !important;
  }
}

@media (max-width: 360px) {
  /* Minimal but usable spacing for very small screens */
  .navbar .navbar__inner .navbar__items.navbar__items--right {
    gap: 12px !important;
    margin: auto auto;
  }

  /* Minimum usable button size */
  #firebase-auth-github-navbar button,
  .DocSearch-Button,
  .colorModeToggle {
    width: 40px !important;
    height: 40px !important;
    padding: 8px !important;
    border-radius: 8px !important;
  }

  #firebase-auth-github-navbar button svg,
  .DocSearch-Search-Icon,
  .colorModeToggle svg {
    width: 18px !important;
    height: 18px !important;
  }
}

.dropdown_grid {
  display: grid;
  grid-template-columns: repeat(3, 1fr);
  gap: 10px;
}

.dropbtn {
  width: 110px;
  background-color: transparent;
  color: #111 !important;
  padding: 14px;
  font-size: 18px;
  border: none;
  cursor: pointer;
  border-right: 1px solid #4e8da0db;
  margin: 2px;
}
/* Fix navbar icon and text alignment */
.navbar__items .navbar__link {
  display: inline-flex !important;
  align-items: center !important;
  gap: 0.2rem !important;
  height: 40px !important; /* Consistent height */
  padding: 0.5rem 0.8rem !important;
}

/* Fix specific icon alignment in navbar */
.navbar__link img,
.navbar__link svg {
  width: 20px !important;
  height: 20px !important;
  margin: 0 !important;
  vertical-align: middle !important;
}

/* Ensure text and icons are centered */
.navbar__link span {
  display: inline-flex !important;
  align-items: center !important;
  line-height: 1 !important;
}

/* Adjust dropdown items alignment */
.dropdown__link {
  display: inline-flex !important;
  align-items: center !important;
  gap: 0.2rem !important;
}
.nav__icons {
  color: #111 !important;
  text-decoration: none;
}
.nav__icons img {
  width: 35px;
  height: 35px;
  border-radius: 50%;
}

.dropdown-content {
  position: relative;
  min-width: 180px;
}
.dropdown-content a {
  color: #111 !important;
  transition: background 0.2s, color 0.2s;
}
.dropdown-content .border-r,
.dropdown-content .col-span-1,
.dropdown-content .col-span-2 {
  color: #111 !important;
}

.dropdown-content a:hover {
  color: #fff !important;
  background: #222 !important;
  border-radius: 8px;
}
.no-scrollbar::-webkit-scrollbar {
  display: none;
}

/* Force left alignment for all tabs */
.tabs,
[class*="tabs--"] {
  display: flex !important;
  justify-content: flex-start !important;
  text-align: left !important;
  margin-left: 0 !important;
  padding-left: 0 !important;
  width: 100% !important;
}

/* Target all possible tab item variations */
.tabs__item,
[class*="tabs__item"],
.tabItem_LNqP,
[role="tab"] {
  text-align: left !important;
  justify-content: flex-start !important;

  .dropdown-content a:hover,
  .navbar__item:hover,
  .navbar__link:hover {
    color: #222 !important;
    background: #f3f4f6;
    border-radius: 8px;
    box-shadow: 0 2px 8px rgba(0, 0, 0, 0.08);
    transform: translateY(-2px) scale(1.04);
  }

  /* Subnav items (dropdown inner links) */
  .dropdown-content .grid.grid-cols-3.gap-4 a:hover,
  .dropdown-content .grid.grid-cols-1.col-span-2 a:hover {
    color: #2e8555 !important;
    background: none !important;
    border-radius: 0;
    box-shadow: none;
    transform: none;
    position: relative;
  }
}

[data-theme="dark"] .dropdown-content .grid.grid-cols-3.gap-4 a:hover,
[data-theme="dark"] .dropdown-content .grid.grid-cols-1.col-span-2 a:hover {
  color: #25c2a0 !important;
  background: none !important;
  border-radius: 0;
  box-shadow: none;
  transform: none;
  position: relative;
}

/* Active tab styles */
.tabs__item--active,
[class*="tabs__item--active"],
.tabItem_LNqP[aria-selected="true"],
[role="tab"][aria-selected="true"] {
  border-color: var(--ifm-toc-border-color) !important;
  border-bottom-color: var(--ifm-background-color) !important;
  background: var(--ifm-background-color) !important;
  color: var(--ifm-color-primary) !important;
  font-weight: bold !important;
}

/* Hover state */
.tabs__item:not(.tabs__item--active):hover,
[class*="tabs__item"]:not([class*="--active"]):hover,
[role="tab"]:not([aria-selected="true"]):hover {
  background-color: var(--ifm-menu-color-background-active) !important;
}

/* Remove any right margin/padding that might be pushing content */
.tabs-container,
[class*="tabs-container"] {
  width: 100% !important;
  margin: 0 !important;
  padding: 0 !important;
}

/* Ensure tab list takes full width */
[role="tablist"] {
  width: 100% !important;
  display: flex !important;
  justify-content: flex-start !important;
  margin: 0 !important;
  padding: 0 !important;
}

/* Gradient text utility */
.gradient-text {
  background: linear-gradient(135deg, #667eea 0%, #764ba2 100%);
  background-clip: text;
  -webkit-background-clip: text;
  -webkit-text-fill-color: transparent;
  color: transparent;
}

/* ===== THEME OVERRIDES - CLEAN APPROACH ===== */

/* Light theme - Clean background */
[data-theme="light"] {
  --ifm-background-color: #ffffff;
  --ifm-font-color-base: #1a202c;
  --ifm-card-background-color: #ffffff;
}

[data-theme="light"] body {
  background-color: var(--ifm-background-color) !important;
  color: var(--ifm-font-color-base) !important;
}

/* Dark theme - Clean background */
[data-theme="dark"] {
  --ifm-background-color: #121212;
  --ifm-font-color-base: #ffffff;
  --ifm-card-background-color: #1a1a1a;
}

[data-theme="dark"] body {
  background-color: var(--ifm-background-color) !important;
  color: var(--ifm-font-color-base) !important;
}

/* Global dark theme utilities */
[data-theme="dark"] .dark-bg-primary {
  background-color: var(--dark-bg-primary) !important;
}

[data-theme="dark"] .dark-bg-secondary {
  background-color: var(--dark-bg-secondary) !important;
}

[data-theme="dark"] .dark-bg-tertiary {
  background-color: var(--dark-bg-tertiary) !important;
}

[data-theme="dark"] .dark-text-primary {
  color: var(--dark-text-primary) !important;
}

[data-theme="dark"] .dark-text-secondary {
  color: var(--dark-text-secondary) !important;
}

[data-theme="dark"] .dark-text-muted {
  color: var(--dark-text-muted) !important;
}

[data-theme="dark"] .dark-border {
  border-color: var(--dark-border) !important;
}

[data-theme="dark"] .dark-shadow {
  box-shadow: var(--dark-shadow) !important;
}

[data-theme="dark"] .dark-shadow-lg {
  box-shadow: var(--dark-shadow-lg) !important;
}

/* Form elements dark theme */
[data-theme="dark"] input,
[data-theme="dark"] textarea,
[data-theme="dark"] select {
  background-color: var(--dark-input-bg) !important;
  border-color: var(--dark-input-border) !important;
  color: var(--dark-text-primary) !important;
}

[data-theme="dark"] input:focus,
[data-theme="dark"] textarea:focus,
[data-theme="dark"] select:focus {
  border-color: var(--dark-input-focus-border) !important;
  box-shadow: 0 0 0 2px rgba(37, 194, 160, 0.2) !important;
}

[data-theme="dark"] input::placeholder,
[data-theme="dark"] textarea::placeholder {
  color: var(--dark-text-muted) !important;
}

/* ===== CLEAN BUTTON FIXES ===== */

/* Remove conflicting button styles - let Docusaurus handle it naturally */
[data-theme="light"] .button--outline,
[data-theme="light"] .button--secondary {
  background-color: transparent !important;
  color: var(--ifm-font-color-base) !important;
  border: 1px solid var(--ifm-color-emphasis-300) !important;
}

[data-theme="dark"] .button--outline,
[data-theme="dark"] .button--secondary {
  background-color: transparent !important;
  color: var(--ifm-font-color-base) !important;
  border: 1px solid var(--ifm-color-emphasis-300) !important;
}

/* ===== MINIMAL THEME FIXES ===== */

/* Only fix specific problematic elements */
[data-theme="light"] .card {
  background-color: var(--ifm-card-background-color) !important;
  color: var(--ifm-font-color-base) !important;
}

[data-theme="dark"] .card {
  background-color: var(--ifm-card-background-color) !important;
  color: var(--ifm-font-color-base) !important;
}

/* Card components dark theme */
[data-theme="dark"] .card {
  background-color: var(--dark-card-bg) !important;
  border-color: var(--dark-border) !important;
  color: var(--dark-text-primary) !important;
  box-shadow: var(--dark-shadow) !important;
}

[data-theme="dark"] .card:hover {
  background-color: var(--dark-card-hover-bg) !important;
  box-shadow: var(--dark-shadow-lg) !important;
}

/* Table dark theme */
[data-theme="dark"] table {
  background-color: var(--dark-bg-secondary) !important;
  color: var(--dark-text-primary) !important;
}

[data-theme="dark"] th {
  background-color: var(--dark-bg-tertiary) !important;
  color: var(--dark-text-primary) !important;
  border-color: var(--dark-border) !important;
}

[data-theme="dark"] td {
  border-color: var(--dark-border) !important;
  color: var(--dark-text-primary) !important;
}

[data-theme="dark"] tr:hover {
  background-color: var(--dark-card-hover-bg) !important;
}

/* Navigation dark theme */
[data-theme="dark"] .navbar {
  background-color: var(--dark-bg-secondary) !important;
  border-color: var(--dark-border) !important;
}

[data-theme="dark"] .navbar__item {
  color: var(--dark-text-primary) !important;
}

[data-theme="dark"] .navbar__link:hover {
  color: var(--ifm-color-primary) !important;
}

/* Footer - keeping original styling */

/* Modal dark theme */
[data-theme="dark"] .modal {
  background-color: var(--dark-bg-secondary) !important;
  color: var(--dark-text-primary) !important;
  border-color: var(--dark-border) !important;
}

[data-theme="dark"] .modal-header {
  background-color: var(--dark-bg-tertiary) !important;
  border-color: var(--dark-border) !important;
}

/* Dropdown dark theme */
[data-theme="dark"] .dropdown {
  background-color: var(--dark-bg-secondary) !important;
  border-color: var(--dark-border) !important;
  box-shadow: var(--dark-shadow-lg) !important;
}

[data-theme="dark"] .dropdown__link {
  color: var(--dark-text-primary) !important;
}

[data-theme="dark"] .dropdown__link:hover {
  background-color: var(--dark-card-hover-bg) !important;
  color: var(--ifm-color-primary) !important;
}

/* Code blocks dark theme */
[data-theme="dark"] pre {
  background-color: var(--dark-bg-tertiary) !important;
  border-color: var(--dark-border) !important;
}

[data-theme="dark"] code {
  background-color: var(--dark-bg-tertiary) !important;
  color: var(--dark-text-primary) !important;
}

/* ===== DOCUSAURUS DOCUMENTATION PAGES DARK THEME ===== */

/* Main documentation layout - EXCLUDE community page */
[data-theme="dark"] body:not(:has(.community-page)) .main-wrapper {
  background-color: var(--dark-bg-primary) !important;
  color: var(--dark-text-primary) !important;
}

[data-theme="dark"] body:not(:has(.community-page)) .docusaurus-wrapper {
  background-color: var(--dark-bg-primary) !important;
}

/* Documentation content area - EXCLUDE community page */
[data-theme="dark"] body:not(:has(.community-page)) .container {
  background-color: var(--dark-bg-primary) !important;
}

[data-theme="dark"] body:not(:has(.community-page)) .row {
  background-color: var(--dark-bg-primary) !important;
}

[data-theme="dark"] body:not(:has(.community-page)) .col {
  background-color: var(--dark-bg-primary) !important;
}

/* Documentation sidebar */
[data-theme="dark"] .theme-doc-sidebar-container {
  background-color: var(--dark-bg-secondary) !important;
  border-color: var(--dark-border) !important;
}

[data-theme="dark"] .theme-doc-sidebar-menu {
  background-color: var(--dark-bg-secondary) !important;
}

[data-theme="dark"] .menu__link {
  color: var(--dark-text-secondary) !important;
}

[data-theme="dark"] .menu__link:hover {
  background-color: var(--dark-card-hover-bg) !important;
  color: var(--dark-text-primary) !important;
}

[data-theme="dark"] .menu__link--active {
  background-color: var(--ifm-color-primary) !important;
  color: white !important;
}

[data-theme="dark"] .menu__list-item-collapsible {
  background-color: var(--dark-bg-secondary) !important;
}

[data-theme="dark"] .menu__caret {
  color: var(--dark-text-muted) !important;
}

/* Documentation content */
[data-theme="dark"] .theme-doc-markdown {
  background-color: var(--dark-bg-primary) !important;
  color: var(--dark-text-primary) !important;
}

[data-theme="dark"] .markdown {
  background-color: var(--dark-bg-primary) !important;
  color: var(--dark-text-primary) !important;
}

[data-theme="dark"] .markdown h1,
[data-theme="dark"] .markdown h2,
[data-theme="dark"] .markdown h3,
[data-theme="dark"] .markdown h4,
[data-theme="dark"] .markdown h5,
[data-theme="dark"] .markdown h6 {
  color: var(--dark-text-primary) !important;
}

[data-theme="dark"] .markdown p {
  color: var(--dark-text-secondary) !important;
}

[data-theme="dark"] .markdown li {
  color: var(--dark-text-secondary) !important;
}

[data-theme="dark"] .markdown a {
  color: var(--ifm-color-primary) !important;
}

[data-theme="dark"] .markdown a:hover {
  color: var(--ifm-color-primary-light) !important;
}

/* Documentation breadcrumbs */
[data-theme="dark"] .breadcrumbs {
  background-color: var(--dark-bg-primary) !important;
}

[data-theme="dark"] .breadcrumbs__link {
  color: var(--dark-text-muted) !important;
}

[data-theme="dark"] .breadcrumbs__link:hover {
  color: var(--dark-text-primary) !important;
}

[data-theme="dark"] .breadcrumbs__item--active .breadcrumbs__link {
  color: var(--dark-text-primary) !important;
}

/* Documentation table of contents */
[data-theme="dark"] .table-of-contents {
  background-color: var(--dark-bg-primary) !important;
}

[data-theme="dark"] .table-of-contents__link {
  color: var(--dark-text-muted) !important;
}

[data-theme="dark"] .table-of-contents__link:hover {
  color: var(--dark-text-primary) !important;
}

[data-theme="dark"] .table-of-contents__link--active {
  color: var(--ifm-color-primary) !important;
}

/* Documentation pagination */
[data-theme="dark"] .pagination-nav {
  background-color: var(--dark-bg-primary) !important;
}

[data-theme="dark"] .pagination-nav__link {
  background-color: var(--dark-bg-secondary) !important;
  border-color: var(--dark-border) !important;
  color: var(--dark-text-primary) !important;
}

[data-theme="dark"] .pagination-nav__link:hover {
  background-color: var(--dark-card-hover-bg) !important;
  border-color: var(--ifm-color-primary) !important;
}

[data-theme="dark"] .pagination-nav__sublabel {
  color: var(--dark-text-muted) !important;
}

[data-theme="dark"] .pagination-nav__label {
  color: var(--dark-text-primary) !important;
}

/* Documentation admonitions (info, warning, etc.) */
[data-theme="dark"] .admonition {
  background-color: var(--dark-bg-secondary) !important;
  border-color: var(--dark-border) !important;
  color: var(--dark-text-primary) !important;
}

[data-theme="dark"] .admonition-heading {
  color: var(--dark-text-primary) !important;
}

[data-theme="dark"] .admonition-content {
  color: var(--dark-text-secondary) !important;
}

/* Documentation tabs */
[data-theme="dark"] .tabs-container {
  background-color: var(--dark-bg-primary) !important;
}

[data-theme="dark"] .tabs {
  background-color: var(--dark-bg-secondary) !important;
  border-color: var(--dark-border) !important;
}

[data-theme="dark"] .tabs__item {
  background-color: var(--dark-bg-secondary) !important;
  color: var(--dark-text-muted) !important;
  border-color: var(--dark-border) !important;
}

[data-theme="dark"] .tabs__item:hover {
  background-color: var(--dark-card-hover-bg) !important;
  color: var(--dark-text-primary) !important;
}

[data-theme="dark"] .tabs__item--active {
  background-color: var(--dark-bg-primary) !important;
  color: var(--ifm-color-primary) !important;
  border-bottom-color: var(--ifm-color-primary) !important;
}

[data-theme="dark"] .tabpanel {
  background-color: var(--dark-bg-primary) !important;
  color: var(--dark-text-primary) !important;
}

/* Documentation code blocks */
[data-theme="dark"] .prism-code {
  background-color: var(--dark-bg-tertiary) !important;
  color: var(--dark-text-primary) !important;
}

[data-theme="dark"] .codeBlockTitle {
  background-color: var(--dark-bg-tertiary) !important;
  color: var(--dark-text-primary) !important;
  border-color: var(--dark-border) !important;
}

[data-theme="dark"] .codeBlockLines {
  background-color: var(--dark-bg-tertiary) !important;
}

[data-theme="dark"] .token-line {
  color: var(--dark-text-primary) !important;
}

/* Documentation blockquotes */
[data-theme="dark"] blockquote {
  background-color: var(--dark-bg-secondary) !important;
  border-left-color: var(--ifm-color-primary) !important;
  color: var(--dark-text-secondary) !important;
}

/* Documentation details/summary */
[data-theme="dark"] details {
  background-color: var(--dark-bg-secondary) !important;
  border-color: var(--dark-border) !important;
}

[data-theme="dark"] summary {
  background-color: var(--dark-bg-tertiary) !important;
  color: var(--dark-text-primary) !important;
}

/* Documentation search */
[data-theme="dark"] .DocSearch {
  --docsearch-primary-color: var(--ifm-color-primary) !important;
  --docsearch-text-color: var(--dark-text-primary) !important;
  --docsearch-muted-color: var(--dark-text-muted) !important;
  --docsearch-container-background: rgba(18, 18, 18, 0.8) !important;
  --docsearch-modal-background: var(--dark-bg-secondary) !important;
  --docsearch-searchbox-background: var(--dark-bg-tertiary) !important;
  --docsearch-searchbox-focus-background: var(--dark-bg-tertiary) !important;
  --docsearch-hit-color: var(--dark-text-primary) !important;
  --docsearch-hit-active-color: var(--dark-text-primary) !important;
  --docsearch-hit-background: var(--dark-bg-tertiary) !important;
  --docsearch-hit-shadow: var(--dark-shadow) !important;
  --docsearch-key-gradient: linear-gradient(
    -225deg,
    var(--dark-bg-tertiary),
    var(--dark-bg-secondary)
  ) !important;
  --docsearch-key-shadow: inset 0 -2px 0 0 var(--dark-border),
    inset 0 0 1px 1px var(--dark-border), 0 1px 2px 1px rgba(0, 0, 0, 0.3) !important;
  --docsearch-footer-background: var(--dark-bg-tertiary) !important;
  --docsearch-footer-shadow: var(--dark-shadow) !important;
}

/* Documentation edit page link */
[data-theme="dark"] .theme-edit-this-page {
  color: var(--dark-text-muted) !important;
}

[data-theme="dark"] .theme-edit-this-page:hover {
  color: var(--ifm-color-primary) !important;
}

/* Documentation last updated */
[data-theme="dark"] .theme-last-updated {
  color: var(--dark-text-muted) !important;
}

/* Documentation category cards */
[data-theme="dark"] .card {
  background-color: var(--dark-card-bg) !important;
  border-color: var(--dark-border) !important;
  color: var(--dark-text-primary) !important;
  box-shadow: var(--dark-shadow) !important;
}

[data-theme="dark"] .card:hover {
  background-color: var(--dark-card-hover-bg) !important;
  box-shadow: var(--dark-shadow-lg) !important;
}

[data-theme="dark"] .card__header {
  color: var(--dark-text-primary) !important;
}

[data-theme="dark"] .card__body {
  color: var(--dark-text-secondary) !important;
}

[data-theme="dark"] .card__footer {
  border-color: var(--dark-border) !important;
}

/* Documentation hero banner */
[data-theme="dark"] .hero {
  background-color: var(--dark-bg-secondary) !important;
  color: var(--dark-text-primary) !important;
}

[data-theme="dark"] .hero__title {
  color: var(--dark-text-primary) !important;
}

[data-theme="dark"] .hero__subtitle {
  color: var(--dark-text-secondary) !important;
}

/* Documentation alert/callout boxes */
[data-theme="dark"] .alert {
  background-color: var(--dark-bg-secondary) !important;
  border-color: var(--dark-border) !important;
  color: var(--dark-text-primary) !important;
}

[data-theme="dark"] .alert--primary {
  background-color: rgba(37, 194, 160, 0.1) !important;
  border-color: var(--ifm-color-primary) !important;
}

[data-theme="dark"] .alert--secondary {
  background-color: var(--dark-bg-tertiary) !important;
  border-color: var(--dark-border) !important;
}

[data-theme="dark"] .alert--success {
  background-color: rgba(34, 197, 94, 0.1) !important;
  border-color: #22c55e !important;
}

[data-theme="dark"] .alert--info {
  background-color: rgba(59, 130, 246, 0.1) !important;
  border-color: #3b82f6 !important;
}

[data-theme="dark"] .alert--warning {
  background-color: rgba(245, 158, 11, 0.1) !important;
  border-color: #f59e0b !important;
}

[data-theme="dark"] .alert--danger {
  background-color: rgba(239, 68, 68, 0.1) !important;
  border-color: #ef4444 !important;
}

/* Documentation inline code */
[data-theme="dark"] code:not([class*="language-"]) {
  background-color: var(--dark-bg-tertiary) !important;
  color: var(--ifm-color-primary) !important;
  border: 1px solid var(--dark-border) !important;
}

/* Documentation horizontal rules */
[data-theme="dark"] hr {
  border-color: var(--dark-border) !important;
}

/* Documentation images */
[data-theme="dark"] .markdown img {
  border-radius: 8px;
  box-shadow: var(--dark-shadow);
}

/* Fix for any remaining white backgrounds */
[data-theme="dark"] .theme-doc-version-banner {
  background-color: var(--dark-bg-secondary) !important;
  border-color: var(--dark-border) !important;
  color: var(--dark-text-primary) !important;
}

[data-theme="dark"] .theme-doc-version-badge {
  background-color: var(--dark-bg-tertiary) !important;
  color: var(--dark-text-primary) !important;
}

/* Ensure all text is readable */
[data-theme="dark"] * {
  border-color: var(--dark-border);
}

[data-theme="dark"] .theme-doc-markdown > div,
[data-theme="dark"] .theme-doc-markdown > section,
[data-theme="dark"] .theme-doc-markdown > article {
  background-color: var(--dark-bg-primary) !important;
  color: var(--dark-text-primary) !important;
}
html.theme-light .bg-white {
  background-color: #ffffff !important;
}

html.theme-light .text-black {
  color: #000000 !important;
}

html.theme-light .text-gray-900 {
  color: #1a1a1a !important;
}

/* Modern Blog Enhancements */
.modern-gradient-bg {
  background: linear-gradient(135deg, #667eea 0%, #764ba2 100%);
}

.modern-card-shadow {
  box-shadow: 0 20px 25px -5px rgba(0, 0, 0, 0.1),
    0 10px 10px -5px rgba(0, 0, 0, 0.04);
}

.modern-card-shadow-hover {
  box-shadow: 0 25px 50px -12px rgba(0, 0, 0, 0.25);
}

.modern-backdrop-blur {
  backdrop-filter: blur(10px);
  -webkit-backdrop-filter: blur(10px);
}

.modern-text-gradient {
  background: linear-gradient(135deg, #667eea 0%, #764ba2 100%);
  -webkit-background-clip: text;
  -webkit-text-fill-color: transparent;
  background-clip: text;
}

.modern-transition {
  transition: all 0.3s cubic-bezier(0.4, 0, 0.2, 1);
}

.modern-hover-lift:hover {
  transform: translateY(-4px);
}

.modern-hover-scale:hover {
  transform: scale(1.02);
}

/* Smooth scrolling for the entire page */
html {
  scroll-behavior: smooth;
}

/* Enhanced focus styles */
*:focus {
  outline: 2px solid #667eea;
  outline-offset: 2px;
}

/* Custom selection colors */
::selection {
  background: rgba(102, 126, 234, 0.2);
  color: inherit;
}

::-moz-selection {
  background: rgba(102, 126, 234, 0.2);
  color: inherit;
}

/* ===== STEP 3: BASIC FOOTER PROTECTION ===== */
/* Prevent global dark theme container rule from affecting footer */
[data-theme="dark"] .enhanced-footer .container {
  background-color: transparent !important;
}

/* ===== STEP 4: FOOTER BACKGROUND PROTECTION ===== */
/* Ensure footer maintains its gradient background in dark mode */
[data-theme="dark"] .enhanced-footer {
  background: linear-gradient(
    135deg,
    #0f0f23 0%,
    #1a1a2e 25%,
    #16213e 50%,
    #0f3460 75%,
    #533483 100%
  ) !important;
  color: #e2e8f0 !important;
}

/* ===== STEP 5: FOOTER SECTION PROTECTION ===== */
/* Protect specific footer sections from global overrides */
[data-theme="dark"] .enhanced-footer .footer-links-section {
  background: rgba(0, 0, 0, 0.15) !important;
}

[data-theme="dark"] .enhanced-footer .footer-bottom {
  background: rgba(0, 0, 0, 0.2) !important;
}

/* ===== STEP 6: MAXIMUM SPECIFICITY PROTECTION ===== */
/* Override the exact problematic global rule with same specificity */
[data-theme="dark"]
  body:not(:has(.community-page))
  .enhanced-footer
  .container {
  background-color: transparent !important;
}

[data-theme="dark"] body:not(:has(.community-page)) .enhanced-footer {
  background: linear-gradient(
    135deg,
    #0f0f23 0%,
    #1a1a2e 25%,
    #16213e 50%,
    #0f3460 75%,
    #533483 100%
  ) !important;
  color: #e2e8f0 !important;
}

/* ===== STEP 7: COMPREHENSIVE ELEMENT PROTECTION ===== */
/* Protect all footer elements from any global overrides */
[data-theme="dark"] .enhanced-footer *,
[data-theme="dark"] .enhanced-footer .row,
[data-theme="dark"] .enhanced-footer .col,
[data-theme="dark"] .enhanced-footer div,
[data-theme="dark"] .enhanced-footer section {
  background-color: transparent !important;
}

/* Ensure text colors inherit properly */
[data-theme="dark"] .enhanced-footer,
[data-theme="dark"] .enhanced-footer * {
  color: inherit !important;
}

/* ===== REMOVE THEME TOGGLE FROM MOBILE SIDEBAR ===== */
@media (max-width: 1200px) {
  /* Aggressively hide theme toggle in mobile sidebar */
  .navbar-sidebar__brand
    button:not(.navbar-sidebar__close):not([class*="close"]),
  .navbar-sidebar__brand .colorModeToggle,
  .navbar-sidebar .colorModeToggle,
  .navbar-sidebar__brand button[class*="colorModeToggle"],
  .navbar-sidebar button[class*="colorModeToggle"],
  .navbar-sidebar__brand
    .clean-btn[class*="toggle"]:not(.navbar-sidebar__close),
  .navbar-sidebar .clean-btn[class*="toggle"]:not(.navbar-sidebar__close),
  .navbar-sidebar__brand [class*="toggle_"]:not(.navbar-sidebar__close),
  .navbar-sidebar [class*="toggle_"]:not(.navbar-sidebar__close),
  .navbar-sidebar__brand button[aria-label*="mode"],
  .navbar-sidebar button[aria-label*="mode"],
  .navbar-sidebar__brand button[aria-label*="theme"],
  .navbar-sidebar button[aria-label*="theme"],
  .navbar-sidebar__brand button[aria-label*="Switch"],
  .navbar-sidebar button[aria-label*="Switch"] {
    display: none !important;
    visibility: hidden !important;
    opacity: 0 !important;
    width: 0 !important;
    height: 0 !important;
    margin: 0 !important;
    padding: 0 !important;
    overflow: hidden !important;
    position: absolute !important;
    left: -9999px !important;
    pointer-events: none !important;
  }

  /* Ensure close button is always visible */
  .navbar-sidebar__brand .navbar-sidebar__close,
  .navbar-sidebar__brand button[class*="close"],
  .navbar-sidebar__brand .clean-btn.navbar-sidebar__close {
    display: block !important;
    visibility: visible !important;
    opacity: 1 !important;
    position: static !important;
    left: auto !important;
    pointer-events: auto !important;
  }


  /* Fix: Remove extra box/space above dropdown nav items in sidebar */
  .navbar-sidebar__item,
  .navbar-sidebar__link,
  .navbar-sidebar__brand {
    margin-top: 0 !important;
    padding-top: 0 !important;
    border-top: none !important;
    box-shadow: none !important;
  }
  .navbar-sidebar__item:first-child,
  .navbar-sidebar__link:first-child {
    margin-top: 0 !important;
    padding-top: 0 !important;
    border-top: none !important;
    box-shadow: none !important;
  }
  /* Remove any unwanted hr or divider above dropdowns */
  .navbar-sidebar hr,
  .navbar-sidebar__item hr {
    display: none !important;
    margin: 0 !important;
    padding: 0 !important;
    border: none !important;
  }
  /* Remove grid gap above dropdowns */
  .navbar-sidebar .grid {
    gap: 0 !important;
    margin-top: 0 !important;
    padding-top: 0 !important;
  }
}

/* STAR section border fixes for dark mode */
[data-theme='dark'] .star-border-red {
  border-color: #ef4444 !important; 
}

  /* Fix: Remove extra box/space above dropdown nav items in sidebar */
  .navbar-sidebar__item,
  .navbar-sidebar__link,
  .navbar-sidebar__brand {
    margin-top: 0 !important;
    padding-top: 0 !important;
    border-top: none !important;
    box-shadow: none !important;
  }
  .navbar-sidebar__item:first-child,
  .navbar-sidebar__link:first-child {
    margin-top: 0 !important;
    padding-top: 0 !important;
    border-top: none !important;
    box-shadow: none !important;
  }
  /* Remove any unwanted hr or divider above dropdowns */
  .navbar-sidebar hr,
  .navbar-sidebar__item hr {
    display: none !important;
    margin: 0 !important;
    padding: 0 !important;
    border: none !important;
  }
  /* Remove grid gap above dropdowns */
  .navbar-sidebar .grid {
    gap: 0 !important;
    margin-top: 0 !important;
    padding-top: 0 !important;
  }
}

/* STAR section border fixes for dark mode */
[data-theme='dark'] .star-border-red {
  border-color: #ef4444 !important; 
}

  /* Fix: Remove extra box/space above dropdown nav items in sidebar */
  .navbar-sidebar__item,
  .navbar-sidebar__link,
  .navbar-sidebar__brand {
    margin-top: 0 !important;
    padding-top: 0 !important;
    border-top: none !important;
    box-shadow: none !important;
  }
  .navbar-sidebar__item:first-child,
  .navbar-sidebar__link:first-child {
    margin-top: 0 !important;
    padding-top: 0 !important;
    border-top: none !important;
    box-shadow: none !important;
  }
  /* Remove any unwanted hr or divider above dropdowns */
  .navbar-sidebar hr,
  .navbar-sidebar__item hr {
    display: none !important;
    margin: 0 !important;
    padding: 0 !important;
    border: none !important;
  }
  /* Remove grid gap above dropdowns */
  .navbar-sidebar .grid {
    gap: 0 !important;
    margin-top: 0 !important;
    padding-top: 0 !important;
  }


/* STAR section border fixes for dark mode */
[data-theme='dark'] .star-border-red {
  border-color: #ef4444 !important; 
}

  [data-theme="dark"] .star-border-green {
    border-color: #22c55e !important;
  }

  [data-theme="dark"] .star-border-blue {
    border-color: #3b82f6 !important;
  }

  [data-theme="light"] .interview-prep-page h1,
  [data-theme="light"] .interview-prep-page h2,
  [data-theme="light"] .interview-prep-page h3,
  [data-theme="light"] .interview-prep-page h4,
  [data-theme="light"] .interview-prep-page h5,
  [data-theme="light"] .interview-prep-page h6 {
    color: #ffffff !important;
  }

  .watch-video-btn {
    background-color: #dc2626;
    color: #ffffff;
    padding: 0.5rem 1rem;
    border-radius: 0.5rem;
    font-size: 0.875rem;
    font-weight: 500;
    display: inline-flex;
    align-items: center;
    transition: background-color 0.2s ease-in-out;
  }

  .watch-video-btn:hover {
    background-color: #b91c1c;
  }

  [data-theme="dark"] .interview-prep-sidebar:hover {
    border-color: #3b82f6 !important;
  }

  [data-theme="dark"] .interview-prep-sidebar {
    border-color: #4b5563 !important;
  }

  /* Active tab in dark mode */
  [data-theme="dark"] .interview-prep-nav-tab-active {
    border-bottom-color: #60a5fa !important;
    color: #60a5fa !important;
  }

  /* Inactive tab in dark mode */
  [data-theme="dark"] .interview-prep-nav-tab-inactive {
    border-bottom-color: transparent !important;
    color: #9ca3af !important;
  }

  [data-theme="dark"] .interview-prep-nav-tab-inactive:hover {
    color: #d1d5db !important;
  }

  .interview-prep-discord-btn {
    color: white;
  }

<<<<<<< HEAD
=======
.interview-prep-discord-btn{
  color:white;

}

>>>>>>> e99d67e3
[data-theme='dark'] .overview-sidebar-blue{
  border-color:#3b82f6
}
[data-theme='dark'] .overview-sidebar-green{
  border-color:#22c55e
}
[data-theme='dark'] .overview-sidebar-yellow{
  border-color:#eab308
}
[data-theme='dark'] .overview-sidebar-purple{
  border-color: #a855f7

}

<|MERGE_RESOLUTION|>--- conflicted
+++ resolved
@@ -1658,43 +1658,6 @@
     margin-top: 0 !important;
     padding-top: 0 !important;
   }
-}
-
-/* STAR section border fixes for dark mode */
-[data-theme='dark'] .star-border-red {
-  border-color: #ef4444 !important; 
-}
-
-  /* Fix: Remove extra box/space above dropdown nav items in sidebar */
-  .navbar-sidebar__item,
-  .navbar-sidebar__link,
-  .navbar-sidebar__brand {
-    margin-top: 0 !important;
-    padding-top: 0 !important;
-    border-top: none !important;
-    box-shadow: none !important;
-  }
-  .navbar-sidebar__item:first-child,
-  .navbar-sidebar__link:first-child {
-    margin-top: 0 !important;
-    padding-top: 0 !important;
-    border-top: none !important;
-    box-shadow: none !important;
-  }
-  /* Remove any unwanted hr or divider above dropdowns */
-  .navbar-sidebar hr,
-  .navbar-sidebar__item hr {
-    display: none !important;
-    margin: 0 !important;
-    padding: 0 !important;
-    border: none !important;
-  }
-  /* Remove grid gap above dropdowns */
-  .navbar-sidebar .grid {
-    gap: 0 !important;
-    margin-top: 0 !important;
-    padding-top: 0 !important;
-  }
 
 
 /* STAR section border fixes for dark mode */
@@ -1763,14 +1726,11 @@
     color: white;
   }
 
-<<<<<<< HEAD
-=======
 .interview-prep-discord-btn{
   color:white;
 
 }
 
->>>>>>> e99d67e3
 [data-theme='dark'] .overview-sidebar-blue{
   border-color:#3b82f6
 }
