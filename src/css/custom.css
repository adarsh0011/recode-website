--- conflicted
+++ resolved
@@ -1514,7 +1514,7 @@
   }
 }
 
-<<<<<<< HEAD
+
 .navbar__items--right .navbar__item {
   display: flex !important;
   align-items: center !important;
@@ -1529,7 +1529,8 @@
   align-items: center !important;
   justify-content: center !important;
   box-sizing: border-box !important;
-=======
+}
+
 .explore-btn:hover{
   color:white;
 }
@@ -1597,5 +1598,4 @@
 .company-tab-community-link:hover{
   color: #fdba74;
   text-decoration: none;
->>>>>>> 7afb9bb0
-}+}
