--- conflicted
+++ resolved
@@ -1595,125 +1595,11 @@
   }
 }
 
-  /* Fix: Remove extra box/space above dropdown nav items in sidebar */
-  .navbar-sidebar__item,
-  .navbar-sidebar__link,
-  .navbar-sidebar__brand {
-    margin-top: 0 !important;
-    padding-top: 0 !important;
-    border-top: none !important;
-    box-shadow: none !important;
-  }
-  .navbar-sidebar__item:first-child,
-  .navbar-sidebar__link:first-child {
-    margin-top: 0 !important;
-    padding-top: 0 !important;
-    border-top: none !important;
-    box-shadow: none !important;
-  }
-  /* Remove any unwanted hr or divider above dropdowns */
-  .navbar-sidebar hr,
-  .navbar-sidebar__item hr {
-    display: none !important;
-    margin: 0 !important;
-    padding: 0 !important;
-    border: none !important;
-  }
-  /* Remove grid gap above dropdowns */
-  .navbar-sidebar .grid {
-    gap: 0 !important;
-    margin-top: 0 !important;
-    padding-top: 0 !important;
-  }
-}
-
 /* STAR section border fixes for dark mode */
 [data-theme='dark'] .star-border-red {
   border-color: #ef4444 !important; 
 }
 
-<<<<<<< HEAD
-[data-theme='dark'] .star-border-yellow {
-  border-color: #eab308 !important; 
-}
-
-[data-theme='dark'] .star-border-green {
-  border-color: #22c55e !important; 
-}
-
-[data-theme='dark'] .star-border-blue {
-  border-color: #3b82f6 !important; 
-}
-
-[data-theme='light'] .interview-prep-page h1,
-[data-theme='light'] .interview-prep-page h2,
-[data-theme='light'] .interview-prep-page h3,
-[data-theme='light'] .interview-prep-page h4,
-[data-theme='light'] .interview-prep-page h5,
-[data-theme='light'] .interview-prep-page h6 {
-  color: #ffffff !important;
-}
-
-.watch-video-btn {
-  background-color: #dc2626; 
-  color: #ffffff; 
-  padding: 0.5rem 1rem; 
-  border-radius: 0.5rem; 
-  font-size: 0.875rem; 
-  font-weight: 500;
-  display: inline-flex; 
-  align-items: center; 
-  transition: background-color 0.2s ease-in-out; 
-}
-
-.watch-video-btn:hover {
-  background-color: #b91c1c; 
-}
-
-[data-theme='dark'] .interview-prep-sidebar:hover {
-  border-color: #3b82f6 !important; 
-}
-
-[data-theme='dark'] .interview-prep-sidebar {
-  border-color:#4b5563 !important; 
-}
-
-/* Active tab in dark mode */
-[data-theme='dark'] .interview-prep-nav-tab-active {
-  border-bottom-color: #60a5fa !important; 
-  color: #60a5fa !important;
-}
-
-/* Inactive tab in dark mode */
-[data-theme='dark'] .interview-prep-nav-tab-inactive {
-  border-bottom-color: transparent !important;
-  color: #9ca3af !important; 
-}
-
-[data-theme='dark'] .interview-prep-nav-tab-inactive:hover {
-  color: #d1d5db !important; 
-}
-
-.interview-prep-discord-btn{
-  color:white;
-
-}
-
-[data-theme='dark'] .overview-sidebar-blue{
-  border-color:#3b82f6
-}
-[data-theme='dark'] .overview-sidebar-green{
-  border-color:#22c55e
-}
-[data-theme='dark'] .overview-sidebar-yellow{
-  border-color:#eab308
-}
-[data-theme='dark'] .overview-sidebar-purple{
-  border-color: #a855f7
-
-}
-
-=======
   /* Fix: Remove extra box/space above dropdown nav items in sidebar */
   .navbar-sidebar__item,
   .navbar-sidebar__link,
@@ -1831,4 +1717,3 @@
 
 }
 
->>>>>>> fb43d503
