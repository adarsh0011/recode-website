import React, {type ReactNode, useState, useEffect} from 'react';
import Link from "@docusaurus/Link";
import type {Props} from '@theme/Footer/Layout';
import './enhanced-footer.css';

// Dynamic stats interface
interface FooterStats {
  activeUsers: string;
  tutorials: string;
  successRate: string;
  supportHours: string;
}

export default function FooterLayout({
  style,
  links,
  logo,
  copyright,
}: Props): ReactNode {
  const [currentYear, setCurrentYear] = useState(new Date().getFullYear());
  const [stats, setStats] = useState<FooterStats>({
    activeUsers: '50K+',
    tutorials: '200+',
    successRate: '95%',
    supportHours: '24/7'
  });
  const [email, setEmail] = useState('');
  const [isSubscribed, setIsSubscribed] = useState(false);

  useEffect(() => {
    // Simulate real-time stats updates
    const fetchStats = async () => {
      try {
        // Simulate API call with realistic growth
        const baseUsers = 52000;
        const baseTutorials = 215;
        const randomGrowth = Math.floor(Math.random() * 100);

        setStats({
          activeUsers: `${Math.floor((baseUsers + randomGrowth) / 1000)}K+`,
          tutorials: `${baseTutorials + Math.floor(randomGrowth / 10)}+`,
          successRate: `${95 + Math.floor(Math.random() * 3)}%`,
          supportHours: '24/7'
        });
      } catch (error) {
        console.log('Using fallback stats');
      }
    };

    fetchStats();
    const interval = setInterval(fetchStats, 30000); // Update every 30 seconds

    return () => clearInterval(interval);
  }, []);

  const handleSubscribe = (e: React.FormEvent) => {
    e.preventDefault();
    if (email) {
      setIsSubscribed(true);
      setTimeout(() => {
        setIsSubscribed(false);
        setEmail('');
      }, 3000);
    }
  };
  return (
    <footer className="enhanced-footer">
      {/* Hero Section */}
      <div className="footer-hero">
        <div className="container">
          <div className="footer-hero-content">
            <div className="footer-logo-section">
              <div className="footer-logo">
                <div className="logo-container">
                  <img src="/img/logo.png" alt="recodehive" className="footer-logo-img" />
                </div>
                <div className="footer-brand-header">
                  <h1 className="footer-brand-title">recodehive</h1>
                  <div className="footer-trust-badge">
                    <div className="trust-stars">
                      <span className="star">⭐</span>
                      <span className="star">⭐</span>
                      <span className="star">⭐</span>
                      <span className="star">⭐</span>
                      <span className="star">⭐</span>
                    </div>
                    <span className="trust-text">Trusted by 50K+ developers</span>
                  </div>
                </div>
              </div>
            </div>
            <div className="footer-hero-text">
              <h1>Empowering the Next Generation of Developers</h1>
              <p>Master cutting-edge technologies, build innovative projects, and join a thriving community of developers passionate about open-source innovation and continuous learning.</p>
            </div>
          </div>

          {/* Stats Section */}
          <div className="footer-stats">
            <div className="stat-item" title="Growing community of active learners">
              <div className="stat-icon stat-icon-learners">
                <svg viewBox="0 0 24 24" fill="currentColor">
                  <path d="M16 4c0-1.11.89-2 2-2s2 .89 2 2-.89 2-2 2-2-.89-2-2zM4 18v-6h2.5l6 6H4zm16.5-9.5L19 7l-7.5 7.5L9 12l-2.5 2.5L4 12l7.5-7.5L14 7l6.5 1.5z"/>
                </svg>
              </div>
              <div className="stat-content">
                <div className="stat-number">{stats.activeUsers}</div>
                <div className="stat-label">Active Learners</div>
              </div>
            </div>

            <div className="stat-item" title="Comprehensive tutorials and courses">
              <div className="stat-icon stat-icon-tutorials">
                <svg viewBox="0 0 24 24" fill="currentColor">
                  <path d="M19 3H5c-1.1 0-2 .9-2 2v14c0 1.1.9 2 2 2h14c1.1 0 2-.9 2-2V5c0-1.1-.9-2-2-2zm-5 14H7v-2h7v2zm3-4H7v-2h10v2zm0-4H7V7h10v2z"/>
                </svg>
              </div>
              <div className="stat-content">
                <div className="stat-number">{stats.tutorials}</div>
                <div className="stat-label">Tutorials</div>
              </div>
            </div>

            <div className="stat-item" title="High success rate in learning outcomes">
              <div className="stat-icon stat-icon-success">
                <svg viewBox="0 0 24 24" fill="currentColor">
                  <path d="M12 2C6.48 2 2 6.48 2 12s4.48 10 10 10 10-4.48 10-10S17.52 2 12 2zm-2 15l-5-5 1.41-1.41L10 14.17l7.59-7.59L19 8l-9 9z"/>
                </svg>
              </div>
              <div className="stat-content">
                <div className="stat-number">{stats.successRate}</div>
                <div className="stat-label">Success Rate</div>
              </div>
            </div>

            <div className="stat-item" title="Round-the-clock community support">
              <div className="stat-icon stat-icon-support">
                <svg viewBox="0 0 24 24" fill="currentColor">
                  <path d="M12 2C6.48 2 2 6.48 2 12s4.48 10 10 10 10-4.48 10-10S17.52 2 12 2zm1 17h-2v-6h2v6zm0-8h-2V7h2v4z"/>
                </svg>
              </div>
              <div className="stat-content">
                <div className="stat-number">{stats.supportHours}</div>
                <div className="stat-label">Support</div>
              </div>
            </div>
          </div>
        </div>
      </div>

      {/* Links Section */}
      <div className="footer-links-section">
        <div className="container">
          <div className="footer-links-grid">
            {/* Learning Column */}
            <div className="footer-column">
              <h3 className="footer-column-title">
                <div className="column-icon resources-icon">📚</div>
                Learning
              </h3>
              <ul className="footer-links">
                <li>
<<<<<<< HEAD
                  <Link to="#" className="footer-link">
=======
                  <Link to="/docs/GitHub/intro-github" className="footer-link">
>>>>>>> 1da17fd7
                    <span className="link-icon">📖</span>
                    Documentation
                    <span className="link-badge popular">Popular</span>
                  </Link>
                </li>
                <li>
                  <Link to="/courses" className="footer-link">
                    <span className="link-icon">🎥</span>
                    Video Courses
                    <span className="link-badge new">New</span>
                  </Link>
                </li>
                <li>
                  <Link to="/get-started" className="footer-link">
                    <span className="link-icon">🚀</span>
                    Get Started
                  </Link>
                </li>
                <li>
                  <Link to="/interview-prep" className="footer-link">
                    <span className="link-icon">🧩</span>
                    Interview Prep
                    <span className="link-badge hot">Hot</span>
                  </Link>
                </li>
                <li>
                  <Link to="/badges/github-badges" className="footer-link">
                    <span className="link-icon">🏆</span>
                    GitHub Badges
                  </Link>
                </li>
              </ul>
            </div>

            {/* Company Column */}
            <div className="footer-column">
              <h3 className="footer-column-title">
                <div className="column-icon company-icon">🏢</div>
                Company
              </h3>
              <ul className="footer-links">
                <li>
                  <Link to="/community" className="footer-link">
                    <span className="link-icon">👥</span>
                    Community
                  </Link>
                </li>
                <li>
                  <Link to="/blogs" className="footer-link">
                    <span className="link-icon">📰</span>
                    Our Blog
                  </Link>
                </li>
                <li>
                  <Link to="/careers" className="footer-link">
                    <span className="link-icon">💼</span>
                    Careers
                    <span className="link-badge hiring">We're Hiring!</span>
                  </Link>
                </li>
                <li>
                  <Link to="/our-sponsors" className="footer-link">
                    <span className="link-icon">🤝</span>
                    Our Sponsors
                  </Link>
                </li>
                <li>
                  <Link to="/showcase" className="footer-link">
                    <span className="link-icon">🌟</span>
                    Showcase
                  </Link>
                </li>
              </ul>
            </div>

            {/* Support Column */}
            <div className="footer-column">
              <h3 className="footer-column-title">
                <div className="column-icon support-icon">🛠️</div>
                Support
              </h3>
              <ul className="footer-links">
                <li>
                  <Link to="/contact-us" className="footer-link">
                    <span className="link-icon">❓</span>
                    Contact Us
                  </Link>
                </li>

                <li>
                  <Link to="/broadcasts" className="footer-link">
                    <span className="link-icon">📺</span>
                    Broadcasts
                  </Link>
                </li>
                <li>
                  <Link to="/podcasts" className="footer-link">
                    <span className="link-icon">🎙️</span>
                    Podcasts
                  </Link>
                </li>
              </ul>
            </div>

            {/* Newsletter Column */}
            <div className="footer-column newsletter-column">
              <h3 className="footer-column-title">
                <div className="column-icon newsletter-icon">📧</div>
                Stay in the Loop
              </h3>
              <p className="newsletter-description">
                Join {stats.activeUsers} developers getting weekly insights, tutorials, and exclusive content.
              </p>
              <form className="newsletter-form" onSubmit={handleSubscribe}>
                <input
                  type="email"
                  placeholder="your@email.com"
                  className="newsletter-input"
                  value={email}
                  onChange={(e) => setEmail(e.target.value)}
                  required
                />
                <button
                  type="submit"
                  className={`newsletter-button ${isSubscribed ? 'subscribed' : ''}`}
                  disabled={isSubscribed}
                >
                  {isSubscribed ? '✓ Subscribed!' : 'Subscribe Now →'}
                </button>
              </form>
              <div className="newsletter-stats">
                <span className="newsletter-stat">📊 1.2K+ developers joined this week</span>
              </div>

              {/* Quick Links Section */}
              <div className="quick-links-section">
                <h4 className="quick-links-title">
                  <span className="links-icon">🔗</span>
                  QUICK LINKS
                </h4>
                <div className="quick-links-list">
                  <Link to="/get-started" className="quick-link">
                    <span className="quick-link-icon">🚀</span>
                    Get Started
                  </Link>
                  <Link to="/dashboard" className="quick-link">
                    <span className="quick-link-icon">📊</span>
                    Dashboard
                  </Link>
                </div>
              </div>
            </div>
          </div>
        </div>
      </div>

      {/* Bottom Section */}
      <div className="footer-bottom">
        <div className="container">
          <div className="footer-bottom-content">
            <div className="footer-bottom-left">
              <div className="footer-social-links">
                <span className="social-label">Connect & Follow:</span>
                <Link
                  to="https://github.com/recodehive"
                  className="social-link github"
                  aria-label="GitHub"
                >
                  <svg viewBox="0 0 24 24" fill="currentColor">
                    <path d="M12 0C5.37 0 0 5.37 0 12C0 17.31 3.435 21.795 8.205 23.385C8.805 23.49 9.03 23.13 9.03 22.815C9.03 22.53 9.015 21.585 9.015 20.58C6 21.135 5.22 19.845 4.98 19.17C4.845 18.825 4.26 17.76 3.75 17.475C3.33 17.25 2.73 16.695 3.735 16.68C4.68 16.665 5.355 17.55 5.58 17.91C6.66 19.725 8.385 19.215 9.075 18.9C9.18 18.12 9.495 17.595 9.84 17.295C7.17 16.995 4.38 15.96 4.38 11.37C4.38 10.065 4.845 8.985 5.61 8.145C5.49 7.845 5.07 6.615 5.73 4.965C5.73 4.965 6.735 4.65 9.03 6.195C9.99 5.925 11.01 5.79 12.03 5.79C13.05 5.79 14.07 5.925 15.03 6.195C17.325 4.635 18.33 4.965 18.33 4.965C18.99 6.615 18.57 7.845 18.45 8.145C19.215 8.985 19.68 10.05 19.68 11.37C19.68 15.975 16.875 16.995 14.205 17.295C14.64 17.67 15.015 18.39 15.015 19.515C15.015 21.12 15 22.41 15 22.815C15 23.13 15.225 23.505 15.825 23.385C18.2072 22.5807 20.2772 21.0497 21.7437 19.0074C23.2101 16.965 23.9993 14.5143 24 12C24 5.37 18.63 0 12 0Z"/>
                  </svg>
                </Link>

                <Link
                  to="https://x.com/sanjay_kv_"
                  className="social-link twitter"
                  aria-label="Twitter"
                >
                  <svg viewBox="0 0 24 24" fill="currentColor">
                    <path d="M18.244 2.25h3.308l-7.227 8.26 8.502 11.24H16.17l-5.214-6.817L4.99 21.75H1.68l7.73-8.835L1.254 2.25H8.08l4.713 6.231zm-1.161 17.52h1.833L7.084 4.126H5.117z"/>
                  </svg>
                </Link>

                <Link
                  to="https://www.instagram.com/nomad_brains/"
                  className="social-link instagram"
                  aria-label="Instagram"
                >
                  <svg viewBox="0 0 24 24" fill="currentColor">
                    <path d="M12 2.163c3.204 0 3.584.012 4.85.07 3.252.148 4.771 1.691 4.919 4.919.058 1.265.069 1.645.069 4.849 0 3.205-.012 3.584-.069 4.849-.149 3.225-1.664 4.771-4.919 4.919-1.266.058-1.644.07-4.85.07-3.204 0-3.584-.012-4.849-.07-3.26-.149-4.771-1.699-4.919-4.92-.058-1.265-.07-1.644-.07-4.849 0-3.204.013-3.583.07-4.849.149-3.227 1.664-4.771 4.919-4.919 1.266-.057 1.645-.069 4.849-.069zm0-2.163c-3.259 0-3.667.014-4.947.072-4.358.2-6.78 2.618-6.98 6.98-.059 1.281-.073 1.689-.073 4.948 0 3.259.014 3.668.072 4.948.2 4.358 2.618 6.78 6.98 6.98 1.281.058 1.689.072 4.948.072 3.259 0 3.668-.014 4.948-.072 4.354-.2 6.782-2.618 6.979-6.98.059-1.28.073-1.689.073-4.948 0-3.259-.014-3.667-.072-4.947-.196-4.354-2.617-6.78-6.979-6.98-1.281-.059-1.69-.073-4.949-.073zm0 5.838c-3.403 0-6.162 2.759-6.162 6.162s2.759 6.163 6.162 6.163 6.162-2.759 6.162-6.163c0-3.403-2.759-6.162-6.162-6.162zm0 10.162c-2.209 0-4-1.79-4-4 0-2.209 1.791-4 4-4s4 1.791 4 4c0 2.21-1.791 4-4 4zm6.406-11.845c-.796 0-1.441.645-1.441 1.44s.645 1.44 1.441 1.44c.795 0 1.439-.645 1.439-1.44s-.644-1.44-1.439-1.44z"/>
                  </svg>
                </Link>

                <Link
                  to="https://www.linkedin.com/in/sanjay-k-v/"
                  className="social-link linkedin"
                  aria-label="LinkedIn"
                >
                  <svg viewBox="0 0 24 24" fill="currentColor">
                    <path d="M20.447 20.452h-3.554v-5.569c0-1.328-.027-3.037-1.852-3.037-1.853 0-2.136 1.445-2.136 2.939v5.667H9.351V9h3.414v1.561h.046c.477-.9 1.637-1.85 3.37-1.85 3.601 0 4.267 2.37 4.267 5.455v6.286zM5.337 7.433c-1.144 0-2.063-.926-2.063-2.065 0-1.138.92-2.063 2.063-2.063 1.14 0 2.064.925 2.064 2.063 0 1.139-.925 2.065-2.064 2.065zm1.782 13.019H3.555V9h3.564v11.452zM22.225 0H1.771C.792 0 0 .774 0 1.729v20.542C0 23.227.792 24 1.771 24h20.451C23.2 24 24 23.227 24 22.271V1.729C24 .774 23.2 0 22.222 0h.003z"/>
                  </svg>
                </Link>
              </div>
            </div>

            <div className="footer-bottom-center">
              <div className="footer-legal-links">
                <Link to="/privacy-policy" className="legal-link">Privacy Policy</Link>
                <Link to="/terms-service" className="legal-link">Terms of Service</Link>
                <Link to="/code-of-conduct" className="legal-link">Code of Conduct</Link>
                <Link to="/License" className="legal-link">License</Link>
              </div>
            </div>

            <div className="footer-bottom-right">
              <div className="footer-copyright">
                <span>© {currentYear} recodehive. Made with ❤️ by the community.</span>
                <div className="footer-credits">
                  <span>Developed by </span>
                  <Link
                    to="https://github.com/sanjay-kv"
                    className="developer-link"
                    target="_blank"
                    rel="noopener noreferrer"
                  >
                    Sanjay Viswanathan
                  </Link>
                </div>
              </div>
            </div>
          </div>
        </div>
      </div>
    </footer>
  );
}<|MERGE_RESOLUTION|>--- conflicted
+++ resolved
@@ -160,11 +160,8 @@
               </h3>
               <ul className="footer-links">
                 <li>
-<<<<<<< HEAD
                   <Link to="#" className="footer-link">
-=======
-                  <Link to="/docs/GitHub/intro-github" className="footer-link">
->>>>>>> 1da17fd7
+
                     <span className="link-icon">📖</span>
                     Documentation
                     <span className="link-badge popular">Popular</span>
