--- conflicted
+++ resolved
@@ -20,12 +20,6 @@
 
 In Python, **operators** are special symbols used to perform operations on variables and values. Python supports a wide variety of operators categorized based on their functionality.
 
-
-<<<<<<< HEAD
-
-
-=======
->>>>>>> 79d85753
 ## Arithmetic Operators
 
 Used to perform basic mathematical operations:
